--- conflicted
+++ resolved
@@ -139,12 +139,8 @@
         # master instance. any queries in a request must be sent to the
         # master since that is where writes go.
         if _must_use_master or self.__in_request or connection_id == -1:
-<<<<<<< HEAD
-            return (-1, self.__master._send_message_with_response(message, _sock))
-=======
             return (-1, self.__master._send_message_with_response(message,
                                                                   _sock))
->>>>>>> 0fe4b291
 
         return (connection_id,
                 self.__slaves[connection_id]._send_message_with_response(message,
