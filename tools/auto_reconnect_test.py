# Copyright 2009 10gen, Inc.
#
# Licensed under the Apache License, Version 2.0 (the "License");
# you may not use this file except in compliance with the License.
# You may obtain a copy of the License at
#
# http://www.apache.org/licenses/LICENSE-2.0
#
# Unless required by applicable law or agreed to in writing, software
# distributed under the License is distributed on an "AS IS" BASIS,
# WITHOUT WARRANTIES OR CONDITIONS OF ANY KIND, either express or implied.
# See the License for the specific language governing permissions and
# limitations under the License.

"""Simple script to help test auto-reconnection."""

import threading
import time

from pymongo.errors import ConnectionFailure
from pymongo.connection import Connection

db = Connection.paired(("localhost", 27018)).test
db.test.remove({})

class Something(threading.Thread):
    def run(self):
        while True:
            time.sleep(1)
            try:
                id = db.test.save({"x": 1})
                assert db.test.find_one(id)["x"] == 1
                db.test.remove(id)
<<<<<<< HEAD
                db.connection().end_request()
                print("Y")
            except ConnectionFailure as e:
                print(e)
                print("N")
=======
                db.connection.end_request()
                print "Y"
            except ConnectionFailure, e:
                print e
                print "N"
>>>>>>> 0fe4b291

for _ in range(1):
    t = Something()
    t.start()
    time.sleep(1)<|MERGE_RESOLUTION|>--- conflicted
+++ resolved
@@ -31,19 +31,11 @@
                 id = db.test.save({"x": 1})
                 assert db.test.find_one(id)["x"] == 1
                 db.test.remove(id)
-<<<<<<< HEAD
-                db.connection().end_request()
+                db.connection.end_request()
                 print("Y")
             except ConnectionFailure as e:
                 print(e)
                 print("N")
-=======
-                db.connection.end_request()
-                print "Y"
-            except ConnectionFailure, e:
-                print e
-                print "N"
->>>>>>> 0fe4b291
 
 for _ in range(1):
     t = Something()
