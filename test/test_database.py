--- conflicted
+++ resolved
@@ -226,25 +226,15 @@
         self.assertEqual(db._password_digest("mike", "password"),
                          "cd7e45b3b2767dc2fa9b6b548457ed00")
         self.assertEqual(db._password_digest("mike", "password"),
-<<<<<<< HEAD
                          db._password_digest("mike", "password"))
-=======
-                         db._password_digest(u"mike", u"password"))
-        self.assertEqual(db._password_digest("Gustave", u"Dor\xe9"),
-                         u"81e0e2364499209f466e75926a162d73")
->>>>>>> 0fe4b291
+        self.assertEqual(db._password_digest("Gustave", "Dor\xe9"),
+                         "81e0e2364499209f466e75926a162d73")
 
     def test_authenticate_add_remove_user(self):
         db = self.connection.pymongo_test
         db.system.users.remove({})
-<<<<<<< HEAD
-        db.system.users.insert({"user": "mike",
-                                "pwd": db._password_digest("mike",
-                                                           "password")})
-=======
         db.remove_user("mike")
         db.add_user("mike", "password")
->>>>>>> 0fe4b291
 
         self.assertRaises(TypeError, db.authenticate, 5, "password")
         self.assertRaises(TypeError, db.authenticate, "mike", 5)
@@ -257,13 +247,13 @@
         db.remove_user("mike")
         self.failIf(db.authenticate("mike", "password"))
 
-        self.failIf(db.authenticate("Gustave", u"Dor\xe9"))
-        db.add_user("Gustave", u"Dor\xe9")
-        self.assert_(db.authenticate("Gustave", u"Dor\xe9"))
+        self.failIf(db.authenticate("Gustave", "Dor\xe9"))
+        db.add_user("Gustave", "Dor\xe9")
+        self.assert_(db.authenticate("Gustave", "Dor\xe9"))
 
         db.add_user("Gustave", "password")
-        self.failIf(db.authenticate("Gustave", u"Dor\xe9"))
-        self.assert_(db.authenticate("Gustave", u"password"))
+        self.failIf(db.authenticate("Gustave", "Dor\xe9"))
+        self.assert_(db.authenticate("Gustave", "password"))
 
         # just make sure there are no exceptions here
         db.logout()
